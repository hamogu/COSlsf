--- conflicted
+++ resolved
@@ -214,13 +214,5 @@
     _session._add_model_component(lsf)
     lsf_names.append(modelname)
 
-<<<<<<< HEAD
-for filename in datlist:
-    
-    modelname = os.path.basename(filename).split('.')[0]
-    print('Adding '+ modelname +' to Sherpa')
-    add_psf(_session, filename, modelname)
-=======
     # Add to module level namespace
-    globals()[modelname] = lsf
->>>>>>> 760e9066
+    globals()[modelname] = lsf